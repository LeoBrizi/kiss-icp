--- conflicted
+++ resolved
@@ -50,11 +50,7 @@
 std::tuple<Eigen::Vector3d, double> VoxelHashMap::GetClosestNeighbor(
     const Eigen::Vector3d &query) const {
     // Convert the point to voxel coordinates
-<<<<<<< HEAD
-    const auto &voxel = kiss_icp::PointToVoxel(query, voxel_size_);
-=======
-    const auto &voxel = PointToVoxel(point, voxel_size_);
->>>>>>> 4594af4f
+    const auto &voxel = PointToVoxel(query, voxel_size_);
     // Get nearby voxels on the map
     const auto &query_voxels = GetAdjacentVoxels(voxel);
     // Find the nearest neighbor
